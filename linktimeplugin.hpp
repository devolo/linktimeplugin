--- conflicted
+++ resolved
@@ -18,17 +18,17 @@
  *
  * Usage:
  *
- *  1. Define a base class for your plug-ins.
- *  2. In this plug-in base class, add "public: using Base=x",
- *     where x is the name of the plug-in base class.
- *  3. For every plug-in, derive a class from the base class.
- *  4. For every such class, invoke REGISTER_PLUGIN(x), where x is the
+ *  1. Define an abstract base class for your plug-ins as an interface,
+ *     derived from RegistrarBase. You can use DEFINE_PLUGIN_INTERFACE(YourPluginInterfaceName)
+ *  2. For every plug-in, derive a class from the base class.
+ *  3. For every such class, invoke REGISTER_PLUGIN(x), where x is the
  *     name of the derived plug-in class.
- *  5. To retrieve a list of all plug-ins, invoke linktimeplugin::plugins<x>(),
+ *  4. To retrieve a list of all plug-ins, invoke 
+ *     linktimeplugin::RegistrarBase<x>::getPlugins(),
  *     where x is the name of the plug-in base class. This function
  *     returns a pointer to an instance of every plug-in class.
- *  6. Alternatively iterate the RegistrarBase objects with begin()/end() iterators.
- *     Don't forget to downcast like (*it)()
+ *  5. Altenatively use linktimeplugin::RegistrarBase<x>::begin() and
+ *     linktimeplugin::RegistrarBase<x>::end() iterators.
  */
 namespace linktimeplugin {
     /*
@@ -40,21 +40,10 @@
     class RegistrarBase {
     public:
         // Ctor. Adds this object to the list of registrars.
-<<<<<<< HEAD
         RegistrarBase() noexcept
             try {
                 registerPlugin(this);
             } catch (...) {}
-=======
-        RegistrarBase() noexcept {
-            try {
-                if (!registrars_) {
-                    registrars_.reset(new std::vector<RegistrarBase<BASE>*>);
-                }
-                registrars_->push_back(this);
-            } catch(...) {}
-        }
->>>>>>> 532d0df8
 
         // Rule of 5
         virtual ~RegistrarBase() = default;
@@ -81,31 +70,9 @@
         }
 
     private:
-<<<<<<< HEAD
         void registerPlugin(RegistrarBase<Plugin>* reg) {
             registrars().push_back(static_cast<Plugin*>(reg));
         }
-=======
-        // Pointers to the registrar objects (one per registered
-        // plug-in class).
-        static std::unique_ptr<std::vector<RegistrarBase<BASE>*>> registrars_;
-    };
-
-    /*
-     * Static member of the registrar base class.
-     * BASE is the plug-in base class.
-     */
-    template<typename BASE>
-    std::unique_ptr<std::vector<RegistrarBase<BASE>*>> RegistrarBase<BASE>::registrars_;
-
-    /*
-     * Derived registrar class.
-     * PLUGIN is the plug-in class (derived from the plug-in base class).
-     */
-    template<typename PLUGIN>
-    class Registrar : public RegistrarBase<typename PLUGIN::Base> {
-        PLUGIN plugin_;
->>>>>>> 532d0df8
 
         static Collection& registrars() {
             static Collection singleton;
