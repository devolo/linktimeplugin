/**
 * @brief Link-time plug-in management
 * @version 1.0.1
 * @author Wolfram Rösler
 * @date 2018-06-25
 * change:
 * 2021-05-25: registrars vector to static and added iterator interface (janos.vaczi@gmail.com)
 * 2021-06-16: Removed intermediate class Registrar and doing the downcasting in RegistrarBase
 * @copyright MIT license
 */

#pragma once

#include <vector>

/**
 * Link-time plug-in management.
 *
 * Usage:
 *
<<<<<<< HEAD
 *  1. Define a base class for your plug-ins.
 *     You can DEFINE_PLUGIN_INTERFACE(className)
=======
 *  1. Define an abstract base class for your plug-ins as an interface,
 *     derived from RegistrarBase. You can use DEFINE_PLUGIN_INTERFACE(YourPluginInterfaceName)
>>>>>>> c5e74a08
 *  2. For every plug-in, derive a class from the base class.
 *  3. For every such class, invoke REGISTER_PLUGIN(x), where x is the
 *     name of the derived plug-in class.
 *  4. To retrieve a list of all plug-ins, invoke 
<<<<<<< HEAD
 *     x::getPlugins(), where x is the name of the plug-in base class.
 *     This function returns a collection of pointer to an instance of
 *     every plug-in class.
 *  5. Alternatively iterate the plug-in objects with 
 *     x::begin() and x::end() iterators.
=======
 *     linktimeplugin::RegistrarBase<x>::getPlugins(),
 *     where x is the name of the plug-in base class. This function
 *     returns a pointer to an instance of every plug-in class.
 *  5. Altenatively use linktimeplugin::RegistrarBase<x>::begin() and
 *     linktimeplugin::RegistrarBase<x>::end() iterators.
>>>>>>> c5e74a08
 */
namespace linktimeplugin {
    /*
     * Base class for plug-in registrars. A registrar is an intermediate
     * class that manages the registration of one plug-in class (which
     * is derived from the common plug-in base class).
     */
    template<typename Plugin>
    class RegistrarBase {
    public:
        // Ctor. Adds this object to the list of registrars.
        RegistrarBase() noexcept
            try {
                registerPlugin(this);
            } catch (...) {}

        // Rule of 5
        virtual ~RegistrarBase() = default;
        // non-copiable and non-moveable
        RegistrarBase(const RegistrarBase&) = delete;
        RegistrarBase(RegistrarBase&&) = delete;
        void operator=(const RegistrarBase&) = delete;
        void operator=(RegistrarBase&&) = delete;

        typedef std::vector<Plugin*> Collection;
        typedef typename Collection::const_iterator const_iterator;
        
        // provide only const data for user
        static const_iterator begin() {
            return registrars().begin();
        }

        static const_iterator end() {
            return registrars().end();
        }

        static const Collection& getPlugins() {
            return registrars();
        }

    private:
        void registerPlugin(RegistrarBase<Plugin>* reg) {
            registrars().push_back(static_cast<Plugin*>(reg));
        }

        static Collection& registrars() {
            static Collection singleton;
            return singleton;
        }
    };
}

// REGISTER_PLUGIN clearly indicates registration intent
#define REGISTER_PLUGIN(x) static x x##Instance

// DEFINE_PLUGIN_INTERFACE avoids repetition of plugin class name
#define DEFINE_PLUGIN_INTERFACE(x) class x : public linktimeplugin::RegistrarBase<x><|MERGE_RESOLUTION|>--- conflicted
+++ resolved
@@ -18,30 +18,17 @@
  *
  * Usage:
  *
-<<<<<<< HEAD
- *  1. Define a base class for your plug-ins.
- *     You can DEFINE_PLUGIN_INTERFACE(className)
-=======
  *  1. Define an abstract base class for your plug-ins as an interface,
  *     derived from RegistrarBase. You can use DEFINE_PLUGIN_INTERFACE(YourPluginInterfaceName)
->>>>>>> c5e74a08
  *  2. For every plug-in, derive a class from the base class.
  *  3. For every such class, invoke REGISTER_PLUGIN(x), where x is the
  *     name of the derived plug-in class.
  *  4. To retrieve a list of all plug-ins, invoke 
-<<<<<<< HEAD
  *     x::getPlugins(), where x is the name of the plug-in base class.
  *     This function returns a collection of pointer to an instance of
  *     every plug-in class.
  *  5. Alternatively iterate the plug-in objects with 
  *     x::begin() and x::end() iterators.
-=======
- *     linktimeplugin::RegistrarBase<x>::getPlugins(),
- *     where x is the name of the plug-in base class. This function
- *     returns a pointer to an instance of every plug-in class.
- *  5. Altenatively use linktimeplugin::RegistrarBase<x>::begin() and
- *     linktimeplugin::RegistrarBase<x>::end() iterators.
->>>>>>> c5e74a08
  */
 namespace linktimeplugin {
     /*
